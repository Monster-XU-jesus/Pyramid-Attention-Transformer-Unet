--- conflicted
+++ resolved
@@ -121,11 +121,7 @@
     # snapshot = os.path.join(snapshot_path, 'best_model.pth')
     # if not os.path.exists(snapshot): snapshot = snapshot.replace('best_model', 'epoch_'+str(args.max_epochs-1))
     # net.load_state_dict(torch.load(snapshot))
-<<<<<<< HEAD
-    snapshot_path = "./model/TU_Synapse224/TU_pretrain_R50-ViT-B_16_skip3_epo150_bs24_224"
-=======
     snapshot_path = "./model/TU_Synapse224/TU_pretrain_R50-ViT-B_16_skip0_epo150_bs24_224"
->>>>>>> 57dccb9f
     snapshot = os.path.join(snapshot_path, 'epoch_149.pth')
     if not os.path.exists(snapshot): snapshot = snapshot.replace('epoch_149', 'best_model')
     net.load_state_dict(torch.load(snapshot))
